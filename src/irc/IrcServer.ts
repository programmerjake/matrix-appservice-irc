--- conflicted
+++ resolved
@@ -22,787 +22,6 @@
 const GROUP_ID_REGEX = /^\+\S+:\S+$/
 
 export type MembershipSyncKind = "incremental"|"initial";
-
-export interface IrcServerConfig {
-    // These are determined to be always defined or possibly undefined
-    // by the existence of the keys in IrcServer.DEFAULT_CONFIG.
-    name?: string;
-    port?: number;
-    icon?: string;
-    ca?: string;
-    networkId?: string;
-    ssl?: boolean;
-    sslselfsign?: boolean;
-    sasl?: boolean;
-    password?: string;
-    allowExpiredCerts?: boolean;
-    additionalAddresses?: string[];
-    dynamicChannels: {
-        enabled: boolean;
-        published: boolean;
-        createAlias: boolean;
-        joinRule: "public"|"invite";
-        federate: boolean;
-        aliasTemplate: string;
-        whitelist: string[];
-        exclude: string[];
-        roomVersion?: string;
-        groupId?: string;
-    };
-    quitDebounce: {
-        enabled: boolean;
-        quitsPerSecond: number;
-        delayMinMs: number;
-        delayMaxMs: number;
-    };
-    mappings: {
-        [channel: string]: {
-            roomIds: string[];
-            key?: string;
-        };
-    };
-    modePowerMap?: {[mode: string]: number};
-    sendConnectionMessages: boolean;
-    botConfig: {
-        nick: string;
-        joinChannelsIfNoUsers: boolean;
-        enabled: boolean;
-        password?: string;
-        username: string;
-    };
-    privateMessages: {
-        enabled: boolean;
-        exclude: string[];
-        federate: boolean;
-    };
-    matrixClients: {
-        userTemplate: string;
-        displayName: string;
-        joinAttempts: number;
-    };
-    ircClients: {
-        nickTemplate: string;
-        maxClients: number;
-        idleTimeout: number;
-        reconnectIntervalMs: number;
-        concurrentReconnectLimit: number;
-        allowNickChanges: boolean;
-        ipv6: {
-            only: boolean;
-            prefix?: string;
-        };
-        lineLimit: number;
-        userModes?: string;
-        realnameFormat?: "mxid"|"reverse-mxid";
-        pingTimeoutMs: number;
-        pingRateMs: number;
-    };
-    excludedUsers: Array<
-        {
-            regex: string;
-            kickReason?: string;
-        }
-    >;
-    membershipLists: {
-        enabled: boolean;
-        floodDelayMs: number;
-        ignoreIdleOnStartup?: {
-            enabled: true;
-            idleForHours: number;
-            exclude: string;
-        };
-        global: {
-            ircToMatrix: {
-                initial: boolean;
-                incremental: boolean;
-            };
-            matrixToIrc: {
-                initial: boolean;
-                incremental: boolean;
-            };
-        };
-        channels: {
-            channel: string;
-            ircToMatrix: {
-                initial: boolean;
-                incremental: boolean;
-            };
-        }[];
-        rooms: {
-            room: string;
-            matrixToIrc: {
-                initial: boolean;
-                incremental: boolean;
-            };
-        }[];
-    };
-}
-
-/*
- * Represents a single IRC server from config.yaml
- */
-export class IrcServer {
-    private addresses: string[] = [];
-    private groupIdValid = false;
-    private excludedUsers: { regex: RegExp; kickReason?: string }[] = [];
-    private idleUsersStartupExcludeRegex?: RegExp;
-    private enforceReconnectInterval = true;
-    /**
-     * Construct a new IRC Server.
-     * @constructor
-     * @param {string} domain : The IRC network address
-     * @param {Object} serverConfig : The config options for this network.
-     * @param {string} homeserverDomain : The domain of the homeserver
-     * e.g "matrix.org"
-     * @param {number} expiryTimeSeconds : How old a matrix message can be
-     * before it is considered 'expired' and not sent to IRC. If 0, messages
-     * will never expire.
-     */
-    constructor(public domain: string, public config: IrcServerConfig,
-                private homeserverDomain: string, private expiryTimeSeconds: number = 0) {
-        this.reconfigure(config, expiryTimeSeconds);
-    }
-
-    /**
-     * Get how old a matrix message can be (in seconds) before it is considered
-     * 'expired' and not sent to IRC.
-     * @return {Number} The number of seconds. If 0, they never expire.
-     */
-    public getExpiryTimeSeconds() {
-        return this.expiryTimeSeconds;
-    }
-
-    /**
-     * Get a string that represents the human-readable name for a server.
-     * @return {string} this.config.name if truthy, otherwise it will return
-     * an empty string.
-     */
-    public getReadableName() {
-        return this.config.name || "";
-    }
-
-    /**
-     * Get an icon to represent the network
-     * The icon URL, if configured.
-     */
-    public getIcon(): string|undefined {
-        return this.config.icon;
-    }
-
-    /**
-     * Return a randomised server domain from the default and additional addresses.
-     * @return {string}
-     */
-    public randomDomain() {
-        return this.addresses[
-            Math.floor((Math.random() * 1000) % this.addresses.length)
-        ];
-    }
-
-    /**
-     * Returns the network ID of this server, which should be unique across all
-     * IrcServers on the bridge. Defaults to the domain of this IrcServer.
-     * @return {string} this.config.networkId || this.domain
-     */
-    public getNetworkId() {
-        return this.config.networkId || this.domain;
-    }
-
-    /**
-     * Returns whether the server is configured to wait getQuitDebounceDelayMs before
-     * parting a user that has disconnected due to a net-split.
-     * @return {Boolean} this.config.quitDebounce.enabled.
-     */
-    public shouldDebounceQuits() {
-        return this.config.quitDebounce.enabled;
-    }
-
-    /**
-     * Should the bridge drop any new joins when a debounce
-     * is ongoing
-     * @return {Boolean} this.config.quitDebounce.dropJoinsDuringDebounce.
-     */
-    public shouldDropJoinsDuringDebounce() {
-        return this.config.quitDebounce.dropJoinsDuringDebounce;
-    }
-
-    /**
-     * Get a random interval to delay a quits for when debouncing. Will be between
-     * `delayMinMs` and `delayMaxMs`
-     */
-    public getQuitDebounceDelay(): number {
-        const { delayMaxMs, delayMinMs } = this.config.quitDebounce;
-        return delayMinMs + (
-            delayMaxMs - delayMinMs
-        ) * Math.random();
-    }
-
-    /**
-     * Get the rate of maximum quits received per second before a net-split is
-     * detected. If the rate of quits received becomes higher that this value,
-     * a net split is considered ongoing.
-     * @return {number}
-     */
-    public getDebounceQuitsPerSecond() {
-        return this.config.quitDebounce.quitsPerSecond;
-    }
-
-    /**
-     * Get a map that converts IRC user modes to Matrix power levels.
-     * @return {Object}
-     */
-    public getModePowerMap() {
-        return this.config.modePowerMap || {};
-    }
-
-    public getHardCodedRoomIds() {
-        const roomIds = new Set<string>();
-        const channels = Object.keys(this.config.mappings);
-        channels.forEach((chan) => {
-            this.config.mappings[chan].roomIds.forEach((roomId) => {
-                roomIds.add(roomId);
-            });
-        });
-        return Array.from(roomIds.keys());
-    }
-
-    public getChannelKey(channel: string) {
-        return this.config.mappings[channel]?.key;
-    }
-
-    public shouldSendConnectionNotices() {
-        return this.config.sendConnectionMessages;
-    }
-
-    public isBotEnabled() {
-        return this.config.botConfig.enabled;
-    }
-
-    public getUserModes() {
-        return this.config.ircClients.userModes || "";
-    }
-
-    public getRealNameFormat(): "mxid"|"reverse-mxid" {
-        return this.config.ircClients.realnameFormat || "mxid";
-    }
-
-    public getJoinRule() {
-        return this.config.dynamicChannels.joinRule;
-    }
-
-    public areGroupsEnabled() {
-        return this.groupIdValid;
-    }
-
-    public getGroupId() {
-        return this.config.dynamicChannels.groupId;
-    }
-
-    public shouldFederatePMs() {
-        return this.config.privateMessages.federate;
-    }
-
-    public getMemberListFloodDelayMs() {
-        return this.config.membershipLists.floodDelayMs;
-    }
-
-    public shouldFederate() {
-        return this.config.dynamicChannels.federate;
-    }
-    public forceRoomVersion() {
-        return this.config.dynamicChannels.roomVersion;
-    }
-
-    public getPort() {
-        return this.config.port;
-    }
-
-    public isInWhitelist(userId: string) {
-        return this.config.dynamicChannels.whitelist.includes(userId);
-    }
-
-    public getCA() {
-        return this.config.ca;
-    }
-
-    public useSsl() {
-        return Boolean(this.config.ssl);
-    }
-
-    public useSslSelfSigned() {
-        return Boolean(this.config.sslselfsign);
-    }
-
-    public useSasl() {
-        return Boolean(this.config.sasl);
-    }
-
-    public allowExpiredCerts() {
-        return Boolean(this.config.allowExpiredCerts);
-    }
-
-    public getIdleTimeout() {
-        return this.config.ircClients.idleTimeout;
-    }
-
-    public toggleReconnectInterval(enable: boolean) {
-        this.enforceReconnectInterval = enable;
-    }
-
-    public getReconnectIntervalMs() {
-        return this.enforceReconnectInterval ? this.config.ircClients.reconnectIntervalMs : 0;
-    }
-
-    public getConcurrentReconnectLimit() {
-        return this.config.ircClients.concurrentReconnectLimit;
-    }
-
-    public getMaxClients() {
-        return this.config.ircClients.maxClients;
-    }
-
-    public shouldPublishRooms() {
-        return this.config.dynamicChannels.published;
-    }
-
-    public allowsNickChanges() {
-        return this.config.ircClients.allowNickChanges;
-    }
-
-    public getBotNickname() {
-        return this.config.botConfig.nick;
-    }
-
-    public createBotIrcClientConfig() {
-        return IrcClientConfig.newConfig(
-            null, this.domain, this.config.botConfig.nick, this.config.botConfig.username,
-            this.config.botConfig.password
-        );
-    }
-
-    public getIpv6Prefix() {
-        return this.config.ircClients.ipv6.prefix;
-    }
-
-    public getIpv6Only() {
-        return this.config.ircClients.ipv6.only;
-    }
-
-    public getLineLimit() {
-        return this.config.ircClients.lineLimit;
-    }
-
-    public getJoinAttempts() {
-        return this.config.matrixClients.joinAttempts;
-    }
-
-    public isExcludedChannel(channel: string) {
-        return this.config.dynamicChannels.exclude.includes(channel);
-    }
-
-    public isExcludedUser(userId: string) {
-        return this.excludedUsers.find((exclusion) => {
-            return exclusion.regex.exec(userId) !== null;
-        });
-    }
-
-    public get ignoreIdleUsersOnStartup() {
-        return this.config.membershipLists.ignoreIdleOnStartup?.enabled;
-    }
-
-    public get ignoreIdleUsersOnStartupAfterMs() {
-        return (this.config.membershipLists.ignoreIdleOnStartup?.idleForHours || 0) * 1000 * 60 * 60;
-    }
-
-    public get ignoreIdleUsersOnStartupExcludeRegex() {
-        return this.idleUsersStartupExcludeRegex;
-    }
-
-    /**
-     * The amount of time to allow for inactivty on the connection, before considering the connection
-     * dead. This usually happens if the IRCd doesn't ping us.
-     */
-    public get pingTimeout() {
-        return this.config.ircClients.pingTimeoutMs;
-    }
-
-    /**
-     * The rate at which to send pings to the IRCd if the client is being quiet for a while.
-     * Whilst the IRCd *should* be sending pings to us to keep the connection alive, it appears
-     * that sometimes they don't get around to it and end up ping timing us out.
-    */
-    public get pingRateMs() {
-        return this.config.ircClients.pingRateMs;
-    }
-
-    public canJoinRooms(userId: string) {
-        return (
-            this.config.dynamicChannels.enabled &&
-            (this.getJoinRule() === "public" || this.isInWhitelist(userId))
-        );
-    }
-
-    // check if this server dynamically create rooms with aliases.
-    public createsDynamicAliases() {
-        return (
-            this.config.dynamicChannels.enabled &&
-            this.config.dynamicChannels.createAlias
-        );
-    }
-
-    // check if this server dynamically creates rooms which are joinable via an alias only.
-    public createsPublicAliases() {
-        return (
-            this.createsDynamicAliases() &&
-            this.getJoinRule() === "public"
-        );
-    }
-
-    public allowsPms() {
-        return this.config.privateMessages.enabled;
-    }
-
-    public shouldSyncMembershipToIrc(kind: MembershipSyncKind, roomId?: string) {
-        return this.shouldSyncMembership(kind, roomId, true);
-    }
-
-    public shouldSyncMembershipToMatrix(kind: MembershipSyncKind, channel: string) {
-        return this.shouldSyncMembership(kind, channel, false);
-    }
-
-    private shouldSyncMembership(kind: MembershipSyncKind, identifier: string|undefined, toIrc: boolean) {
-        if (!["incremental", "initial"].includes(kind)) {
-            throw new Error("Bad kind: " + kind);
-        }
-        if (!this.config.membershipLists.enabled) {
-            return false;
-        }
-        let shouldSync = this.config.membershipLists.global[
-            toIrc ? "matrixToIrc" : "ircToMatrix"
-        ][kind];
-
-        if (!identifier) {
-            return shouldSync;
-        }
-
-        // check for specific rules for the room id / channel
-        if (toIrc) {
-            // room rules clobber global rules
-            this.config.membershipLists.rooms.forEach(function(r) {
-                if (r.room === identifier && r.matrixToIrc) {
-                    shouldSync = r.matrixToIrc[kind];
-                }
-            });
-        }
-        else {
-            // channel rules clobber global rules
-            this.config.membershipLists.channels.forEach(function(chan) {
-                if (chan.channel === identifier && chan.ircToMatrix) {
-                    shouldSync = chan.ircToMatrix[kind];
-                }
-            });
-        }
-
-        return shouldSync;
-    }
-
-    public shouldJoinChannelsIfNoUsers() {
-        return this.config.botConfig.joinChannelsIfNoUsers;
-    }
-
-    public isMembershipListsEnabled() {
-        return this.config.membershipLists.enabled;
-    }
-
-    public getUserLocalpart(nick: string) {
-        // the template is just a literal string with special vars; so find/replace
-        // the vars and strip the @
-        const uid = this.config.matrixClients.userTemplate.replace(/\$SERVER/g, this.domain);
-        return uid.replace(/\$NICK/g, nick).substring(1);
-    }
-
-    public claimsUserId(userId: string) {
-        // the server claims the given user ID if the ID matches the user ID template.
-        const regex = IrcServer.templateToRegex(
-            this.config.matrixClients.userTemplate,
-            {
-                "$SERVER": this.domain
-            },
-            {
-                "$NICK": "(.*)"
-            },
-            ":" + IrcServer.escapeRegExp(this.homeserverDomain)
-        );
-        return new RegExp(regex).test(userId);
-    }
-
-    public getNickFromUserId(userId: string) {
-        // extract the nick from the given user ID
-        const regex = IrcServer.templateToRegex(
-            this.config.matrixClients.userTemplate,
-            {
-                "$SERVER": this.domain
-            },
-            {
-                "$NICK": "(.*?)"
-            },
-            ":" + IrcServer.escapeRegExp(this.homeserverDomain)
-        );
-        const match = new RegExp(regex).exec(userId);
-        if (!match) {
-            return null;
-        }
-        return match[1];
-    }
-
-    public getUserIdFromNick(nick: string) {
-        const template = this.config.matrixClients.userTemplate;
-        return template.replace(/\$NICK/g, nick).replace(/\$SERVER/g, this.domain) +
-            ":" + this.homeserverDomain;
-    }
-
-    public getDisplayNameFromNick(nick: string) {
-        const template = this.config.matrixClients.displayName;
-        let displayName = template.replace(/\$NICK/g, nick);
-        displayName = displayName.replace(/\$SERVER/g, this.domain);
-        return displayName;
-    }
-
-    public claimsAlias(alias: string) {
-        // the server claims the given alias if the alias matches the alias template
-        const regex = IrcServer.templateToRegex(
-            this.config.dynamicChannels.aliasTemplate,
-            {
-                "$SERVER": this.domain
-            },
-            {
-                "$CHANNEL": "#(.*)"
-            },
-            ":" + IrcServer.escapeRegExp(this.homeserverDomain)
-        );
-        return new RegExp(regex).test(alias);
-    }
-
-    public getChannelFromAlias(alias: string) {
-        // extract the channel from the given alias
-        const regex = IrcServer.templateToRegex(
-            this.config.dynamicChannels.aliasTemplate,
-            {
-                "$SERVER": this.domain
-            },
-            {
-                "$CHANNEL": "([^:]*)"
-            },
-            ":" + IrcServer.escapeRegExp(this.homeserverDomain)
-        );
-        const match = new RegExp(regex).exec(alias);
-        if (!match) {
-            return null;
-        }
-        log.info("getChannelFromAlias -> %s -> %s -> %s", alias, regex, match[1]);
-        return match[1];
-    }
-
-    public getAliasFromChannel(channel: string) {
-        const template = this.config.dynamicChannels.aliasTemplate;
-        let alias = template.replace(/\$CHANNEL/g, channel);
-        alias = alias.replace(/\$SERVER/g, this.domain);
-        return alias + ":" + this.homeserverDomain;
-    }
-
-    public getNick(userId: string, displayName?: string) {
-        let localpart = userId.substring(1).split(":")[0];
-        localpart = localpart.replace(illegalCharactersRegex, "");
-        displayName = displayName ? displayName.replace(illegalCharactersRegex, "") : undefined;
-        const display = [displayName, localpart].find((n) => Boolean(n));
-        if (!display) {
-            throw new Error("Could not get nick for user, all characters were invalid");
-        }
-        const template = this.config.ircClients.nickTemplate;
-        let nick = template.replace(/\$USERID/g, userId);
-        nick = nick.replace(/\$LOCALPART/g, localpart);
-        nick = nick.replace(/\$DISPLAY/g, display);
-        return nick;
-    }
-
-    public getAliasRegex() {
-        return IrcServer.templateToRegex(
-            this.config.dynamicChannels.aliasTemplate,
-            {
-                "$SERVER": this.domain // find/replace $server
-            },
-            {
-                "$CHANNEL": ".*" // the nick is unknown, so replace with a wildcard
-            },
-            // Only match the domain of the HS
-            ":" + IrcServer.escapeRegExp(this.homeserverDomain)
-        );
-    }
-
-    public getUserRegex() {
-        return IrcServer.templateToRegex(
-            this.config.matrixClients.userTemplate,
-            {
-                "$SERVER": this.domain // find/replace $server
-            },
-            {
-                "$NICK": ".*" // the nick is unknown, so replace with a wildcard
-            },
-            // Only match the domain of the HS
-            ":" + IrcServer.escapeRegExp(this.homeserverDomain)
-        );
-    }
-
-    public static get DEFAULT_CONFIG(): IrcServerConfig {
-        return {
-            sendConnectionMessages: true,
-            quitDebounce: {
-                enabled: false,
-                quitsPerSecond: 5,
-                dropJoinsDuringDebounce: false,
-                delayMinMs: 3600000, // 1h
-                delayMaxMs: 7200000, // 2h
-            },
-            botConfig: {
-                nick: "appservicebot",
-                username: "matrixbot",
-                joinChannelsIfNoUsers: true,
-                enabled: true
-            },
-            privateMessages: {
-                enabled: true,
-                exclude: [],
-                federate: true
-            },
-            dynamicChannels: {
-                enabled: false,
-                published: true,
-                createAlias: true,
-                joinRule: "public",
-                federate: true,
-                aliasTemplate: "#irc_$SERVER_$CHANNEL",
-                whitelist: [],
-                exclude: []
-            },
-            mappings: {},
-            excludedUsers: [],
-            matrixClients: {
-                userTemplate: "@$SERVER_$NICK",
-                displayName: "$NICK (IRC)",
-                joinAttempts: -1,
-            },
-            ircClients: {
-                nickTemplate: "M-$DISPLAY",
-                maxClients: 30,
-                idleTimeout: 172800,
-                reconnectIntervalMs: 5000,
-                concurrentReconnectLimit: 50,
-                allowNickChanges: false,
-                ipv6: {
-                    only: false
-                },
-                lineLimit: 3,
-                pingTimeoutMs: 1000 * 60 * 10,
-                pingRateMs: 1000 * 60,
-            },
-            membershipLists: {
-                enabled: false,
-                floodDelayMs: 10000, // 10s
-                global: {
-                    ircToMatrix: {
-                        initial: false,
-                        incremental: false
-                    },
-                    matrixToIrc: {
-                        initial: false,
-                        incremental: false
-                    }
-                },
-                channels: [],
-                rooms: []
-            }
-        }
-    }
-
-    public reconfigure(config: IrcServerConfig, expiryTimeSeconds = 0) {
-        log.info(`Reconfiguring ${this.domain}`);
-        this.config = config;
-        this.expiryTimeSeconds = expiryTimeSeconds;
-        // This ensures that legacy mappings still work, but we prod the user to update.
-        const stringMappings = Object.entries(config.mappings || {}).filter(([, data]) => {
-            return Array.isArray(data);
-        }) as unknown as [string, string[]][];
-
-        if (stringMappings.length) {
-            log.warn("** The IrcServer.mappings config schema has changed, allowing legacy format for now. **");
-            log.warn("See https://github.com/matrix-org/matrix-appservice-irc/blob/master/CHANGELOG.md for details");
-            for (const [channelId, roomIds] of stringMappings) {
-                config.mappings[channelId] = { roomIds: roomIds }
-            }
-        }
-
-        this.addresses = config.additionalAddresses || [];
-        this.addresses.push(this.domain);
-        this.excludedUsers = config.excludedUsers.map((excluded) => {
-            return {
-                ...excluded,
-                regex: new RegExp(excluded.regex)
-            }
-        });
-
-        if (config.dynamicChannels.groupId !== undefined &&
-            config.dynamicChannels.groupId.trim() !== "") {
-            this.groupIdValid = GROUP_ID_REGEX.test(config.dynamicChannels.groupId);
-            if (!this.groupIdValid) {
-                log.warn(
-    `${this.domain} has an incorrectly configured groupId for dynamicChannels and will not set groups.`
-                );
-            }
-        }
-        else {
-            this.groupIdValid = false;
-        }
-        this.idleUsersStartupExcludeRegex =
-            this.config.membershipLists.ignoreIdleOnStartup?.exclude ?
-            new RegExp(this.config.membershipLists.ignoreIdleOnStartup.exclude)
-            : undefined;
-    }
-
-    private static templateToRegex(template: string, literalVars: {[key: string]: string},
-                                   regexVars: {[key: string]: string}, suffix: string) {
-        // The 'template' is a literal string with some special variables which need
-        // to be find/replaced.
-        let regex = template;
-        Object.keys(literalVars).forEach(function(varPlaceholder) {
-            regex = regex.replace(
-                new RegExp(IrcServer.escapeRegExp(varPlaceholder), 'g'),
-                literalVars[varPlaceholder]
-            );
-        });
-
-        // at this point the template is still a literal string, so escape it before
-        // applying the regex vars.
-        regex = IrcServer.escapeRegExp(regex);
-        // apply regex vars
-        Object.keys(regexVars).forEach(function(varPlaceholder) {
-            regex = regex.replace(
-                // double escape, because we bluntly escaped the entire string before
-                // so our match is now escaped.
-                new RegExp(IrcServer.escapeRegExp(IrcServer.escapeRegExp(varPlaceholder)), 'g'),
-                regexVars[varPlaceholder]
-            );
-        });
-
-        suffix = suffix || "";
-        return regex + suffix;
-    }
-
-    private static escapeRegExp(s: string) {
-        // https://developer.mozilla.org/en/docs/Web/JavaScript/Guide/Regular_Expressions
-        return s.replace(/[.*+?^${}()|[\]\\]/g, "\\$&");
-    }
-<<<<<<< HEAD
-}
 
 export interface IrcServerConfig {
     // These are determined to be always defined or possibly undefined
@@ -918,6 +137,669 @@
             };
         }[];
     };
-=======
->>>>>>> d7e781c7
+}
+
+/*
+ * Represents a single IRC server from config.yaml
+ */
+export class IrcServer {
+    private addresses: string[] = [];
+    private groupIdValid = false;
+    private excludedUsers: { regex: RegExp; kickReason?: string }[] = [];
+    private idleUsersStartupExcludeRegex?: RegExp;
+    private enforceReconnectInterval = true;
+    /**
+     * Construct a new IRC Server.
+     * @constructor
+     * @param {string} domain : The IRC network address
+     * @param {Object} serverConfig : The config options for this network.
+     * @param {string} homeserverDomain : The domain of the homeserver
+     * e.g "matrix.org"
+     * @param {number} expiryTimeSeconds : How old a matrix message can be
+     * before it is considered 'expired' and not sent to IRC. If 0, messages
+     * will never expire.
+     */
+    constructor(public domain: string, public config: IrcServerConfig,
+                private homeserverDomain: string, private expiryTimeSeconds: number = 0) {
+        this.reconfigure(config, expiryTimeSeconds);
+    }
+
+    /**
+     * Get how old a matrix message can be (in seconds) before it is considered
+     * 'expired' and not sent to IRC.
+     * @return {Number} The number of seconds. If 0, they never expire.
+     */
+    public getExpiryTimeSeconds() {
+        return this.expiryTimeSeconds;
+    }
+
+    /**
+     * Get a string that represents the human-readable name for a server.
+     * @return {string} this.config.name if truthy, otherwise it will return
+     * an empty string.
+     */
+    public getReadableName() {
+        return this.config.name || "";
+    }
+
+    /**
+     * Get an icon to represent the network
+     * The icon URL, if configured.
+     */
+    public getIcon(): string|undefined {
+        return this.config.icon;
+    }
+
+    /**
+     * Return a randomised server domain from the default and additional addresses.
+     * @return {string}
+     */
+    public randomDomain() {
+        return this.addresses[
+            Math.floor((Math.random() * 1000) % this.addresses.length)
+        ];
+    }
+
+    /**
+     * Returns the network ID of this server, which should be unique across all
+     * IrcServers on the bridge. Defaults to the domain of this IrcServer.
+     * @return {string} this.config.networkId || this.domain
+     */
+    public getNetworkId() {
+        return this.config.networkId || this.domain;
+    }
+
+    /**
+     * Returns whether the server is configured to wait getQuitDebounceDelayMs before
+     * parting a user that has disconnected due to a net-split.
+     * @return {Boolean} this.config.quitDebounce.enabled.
+     */
+    public shouldDebounceQuits() {
+        return this.config.quitDebounce.enabled;
+    }
+
+    /**
+     * Should the bridge drop any new joins when a debounce
+     * is ongoing
+     * @return {Boolean} this.config.quitDebounce.dropJoinsDuringDebounce.
+     */
+    public shouldDropJoinsDuringDebounce() {
+        return this.config.quitDebounce.dropJoinsDuringDebounce;
+    }
+
+    /**
+     * Get a random interval to delay a quits for when debouncing. Will be between
+     * `delayMinMs` and `delayMaxMs`
+     */
+    public getQuitDebounceDelay(): number {
+        const { delayMaxMs, delayMinMs } = this.config.quitDebounce;
+        return delayMinMs + (
+            delayMaxMs - delayMinMs
+        ) * Math.random();
+    }
+
+    /**
+     * Get the rate of maximum quits received per second before a net-split is
+     * detected. If the rate of quits received becomes higher that this value,
+     * a net split is considered ongoing.
+     * @return {number}
+     */
+    public getDebounceQuitsPerSecond() {
+        return this.config.quitDebounce.quitsPerSecond;
+    }
+
+    /**
+     * Get a map that converts IRC user modes to Matrix power levels.
+     * @return {Object}
+     */
+    public getModePowerMap() {
+        return this.config.modePowerMap || {};
+    }
+
+    public getHardCodedRoomIds() {
+        const roomIds = new Set<string>();
+        const channels = Object.keys(this.config.mappings);
+        channels.forEach((chan) => {
+            this.config.mappings[chan].roomIds.forEach((roomId) => {
+                roomIds.add(roomId);
+            });
+        });
+        return Array.from(roomIds.keys());
+    }
+
+    public getChannelKey(channel: string) {
+        return this.config.mappings[channel]?.key;
+    }
+
+    public shouldSendConnectionNotices() {
+        return this.config.sendConnectionMessages;
+    }
+
+    public isBotEnabled() {
+        return this.config.botConfig.enabled;
+    }
+
+    public getUserModes() {
+        return this.config.ircClients.userModes || "";
+    }
+
+    public getRealNameFormat(): "mxid"|"reverse-mxid" {
+        return this.config.ircClients.realnameFormat || "mxid";
+    }
+
+    public getJoinRule() {
+        return this.config.dynamicChannels.joinRule;
+    }
+
+    public areGroupsEnabled() {
+        return this.groupIdValid;
+    }
+
+    public getGroupId() {
+        return this.config.dynamicChannels.groupId;
+    }
+
+    public shouldFederatePMs() {
+        return this.config.privateMessages.federate;
+    }
+
+    public getMemberListFloodDelayMs() {
+        return this.config.membershipLists.floodDelayMs;
+    }
+
+    public shouldFederate() {
+        return this.config.dynamicChannels.federate;
+    }
+    public forceRoomVersion() {
+        return this.config.dynamicChannels.roomVersion;
+    }
+
+    public getPort() {
+        return this.config.port;
+    }
+
+    public isInWhitelist(userId: string) {
+        return this.config.dynamicChannels.whitelist.includes(userId);
+    }
+
+    public getCA() {
+        return this.config.ca;
+    }
+
+    public useSsl() {
+        return Boolean(this.config.ssl);
+    }
+
+    public useSslSelfSigned() {
+        return Boolean(this.config.sslselfsign);
+    }
+
+    public useSasl() {
+        return Boolean(this.config.sasl);
+    }
+
+    public allowExpiredCerts() {
+        return Boolean(this.config.allowExpiredCerts);
+    }
+
+    public getIdleTimeout() {
+        return this.config.ircClients.idleTimeout;
+    }
+
+    public toggleReconnectInterval(enable: boolean) {
+        this.enforceReconnectInterval = enable;
+    }
+
+    public getReconnectIntervalMs() {
+        return this.enforceReconnectInterval ? this.config.ircClients.reconnectIntervalMs : 0;
+    }
+
+    public getConcurrentReconnectLimit() {
+        return this.config.ircClients.concurrentReconnectLimit;
+    }
+
+    public getMaxClients() {
+        return this.config.ircClients.maxClients;
+    }
+
+    public shouldPublishRooms() {
+        return this.config.dynamicChannels.published;
+    }
+
+    public allowsNickChanges() {
+        return this.config.ircClients.allowNickChanges;
+    }
+
+    public getBotNickname() {
+        return this.config.botConfig.nick;
+    }
+
+    public createBotIrcClientConfig() {
+        return IrcClientConfig.newConfig(
+            null, this.domain, this.config.botConfig.nick, this.config.botConfig.username,
+            this.config.botConfig.password
+        );
+    }
+
+    public getIpv6Prefix() {
+        return this.config.ircClients.ipv6.prefix;
+    }
+
+    public getIpv6Only() {
+        return this.config.ircClients.ipv6.only;
+    }
+
+    public getLineLimit() {
+        return this.config.ircClients.lineLimit;
+    }
+
+    public getJoinAttempts() {
+        return this.config.matrixClients.joinAttempts;
+    }
+
+    public isExcludedChannel(channel: string) {
+        return this.config.dynamicChannels.exclude.includes(channel);
+    }
+
+    public isExcludedUser(userId: string) {
+        return this.excludedUsers.find((exclusion) => {
+            return exclusion.regex.exec(userId) !== null;
+        });
+    }
+
+    public get ignoreIdleUsersOnStartup() {
+        return this.config.membershipLists.ignoreIdleOnStartup?.enabled;
+    }
+
+    public get ignoreIdleUsersOnStartupAfterMs() {
+        return (this.config.membershipLists.ignoreIdleOnStartup?.idleForHours || 0) * 1000 * 60 * 60;
+    }
+
+    public get ignoreIdleUsersOnStartupExcludeRegex() {
+        return this.idleUsersStartupExcludeRegex;
+    }
+
+    /**
+     * The amount of time to allow for inactivty on the connection, before considering the connection
+     * dead. This usually happens if the IRCd doesn't ping us.
+     */
+    public get pingTimeout() {
+        return this.config.ircClients.pingTimeoutMs;
+    }
+
+    /**
+     * The rate at which to send pings to the IRCd if the client is being quiet for a while.
+     * Whilst the IRCd *should* be sending pings to us to keep the connection alive, it appears
+     * that sometimes they don't get around to it and end up ping timing us out.
+    */
+    public get pingRateMs() {
+        return this.config.ircClients.pingRateMs;
+    }
+
+    public canJoinRooms(userId: string) {
+        return (
+            this.config.dynamicChannels.enabled &&
+            (this.getJoinRule() === "public" || this.isInWhitelist(userId))
+        );
+    }
+
+    // check if this server dynamically create rooms with aliases.
+    public createsDynamicAliases() {
+        return (
+            this.config.dynamicChannels.enabled &&
+            this.config.dynamicChannels.createAlias
+        );
+    }
+
+    // check if this server dynamically creates rooms which are joinable via an alias only.
+    public createsPublicAliases() {
+        return (
+            this.createsDynamicAliases() &&
+            this.getJoinRule() === "public"
+        );
+    }
+
+    public allowsPms() {
+        return this.config.privateMessages.enabled;
+    }
+
+    public shouldSyncMembershipToIrc(kind: MembershipSyncKind, roomId?: string) {
+        return this.shouldSyncMembership(kind, roomId, true);
+    }
+
+    public shouldSyncMembershipToMatrix(kind: MembershipSyncKind, channel: string) {
+        return this.shouldSyncMembership(kind, channel, false);
+    }
+
+    private shouldSyncMembership(kind: MembershipSyncKind, identifier: string|undefined, toIrc: boolean) {
+        if (!["incremental", "initial"].includes(kind)) {
+            throw new Error("Bad kind: " + kind);
+        }
+        if (!this.config.membershipLists.enabled) {
+            return false;
+        }
+        let shouldSync = this.config.membershipLists.global[
+            toIrc ? "matrixToIrc" : "ircToMatrix"
+        ][kind];
+
+        if (!identifier) {
+            return shouldSync;
+        }
+
+        // check for specific rules for the room id / channel
+        if (toIrc) {
+            // room rules clobber global rules
+            this.config.membershipLists.rooms.forEach(function(r) {
+                if (r.room === identifier && r.matrixToIrc) {
+                    shouldSync = r.matrixToIrc[kind];
+                }
+            });
+        }
+        else {
+            // channel rules clobber global rules
+            this.config.membershipLists.channels.forEach(function(chan) {
+                if (chan.channel === identifier && chan.ircToMatrix) {
+                    shouldSync = chan.ircToMatrix[kind];
+                }
+            });
+        }
+
+        return shouldSync;
+    }
+
+    public shouldJoinChannelsIfNoUsers() {
+        return this.config.botConfig.joinChannelsIfNoUsers;
+    }
+
+    public isMembershipListsEnabled() {
+        return this.config.membershipLists.enabled;
+    }
+
+    public getUserLocalpart(nick: string) {
+        // the template is just a literal string with special vars; so find/replace
+        // the vars and strip the @
+        const uid = this.config.matrixClients.userTemplate.replace(/\$SERVER/g, this.domain);
+        return uid.replace(/\$NICK/g, nick).substring(1);
+    }
+
+    public claimsUserId(userId: string) {
+        // the server claims the given user ID if the ID matches the user ID template.
+        const regex = IrcServer.templateToRegex(
+            this.config.matrixClients.userTemplate,
+            {
+                "$SERVER": this.domain
+            },
+            {
+                "$NICK": "(.*)"
+            },
+            ":" + IrcServer.escapeRegExp(this.homeserverDomain)
+        );
+        return new RegExp(regex).test(userId);
+    }
+
+    public getNickFromUserId(userId: string) {
+        // extract the nick from the given user ID
+        const regex = IrcServer.templateToRegex(
+            this.config.matrixClients.userTemplate,
+            {
+                "$SERVER": this.domain
+            },
+            {
+                "$NICK": "(.*?)"
+            },
+            ":" + IrcServer.escapeRegExp(this.homeserverDomain)
+        );
+        const match = new RegExp(regex).exec(userId);
+        if (!match) {
+            return null;
+        }
+        return match[1];
+    }
+
+    public getUserIdFromNick(nick: string) {
+        const template = this.config.matrixClients.userTemplate;
+        return template.replace(/\$NICK/g, nick).replace(/\$SERVER/g, this.domain) +
+            ":" + this.homeserverDomain;
+    }
+
+    public getDisplayNameFromNick(nick: string) {
+        const template = this.config.matrixClients.displayName;
+        let displayName = template.replace(/\$NICK/g, nick);
+        displayName = displayName.replace(/\$SERVER/g, this.domain);
+        return displayName;
+    }
+
+    public claimsAlias(alias: string) {
+        // the server claims the given alias if the alias matches the alias template
+        const regex = IrcServer.templateToRegex(
+            this.config.dynamicChannels.aliasTemplate,
+            {
+                "$SERVER": this.domain
+            },
+            {
+                "$CHANNEL": "#(.*)"
+            },
+            ":" + IrcServer.escapeRegExp(this.homeserverDomain)
+        );
+        return new RegExp(regex).test(alias);
+    }
+
+    public getChannelFromAlias(alias: string) {
+        // extract the channel from the given alias
+        const regex = IrcServer.templateToRegex(
+            this.config.dynamicChannels.aliasTemplate,
+            {
+                "$SERVER": this.domain
+            },
+            {
+                "$CHANNEL": "([^:]*)"
+            },
+            ":" + IrcServer.escapeRegExp(this.homeserverDomain)
+        );
+        const match = new RegExp(regex).exec(alias);
+        if (!match) {
+            return null;
+        }
+        log.info("getChannelFromAlias -> %s -> %s -> %s", alias, regex, match[1]);
+        return match[1];
+    }
+
+    public getAliasFromChannel(channel: string) {
+        const template = this.config.dynamicChannels.aliasTemplate;
+        let alias = template.replace(/\$CHANNEL/g, channel);
+        alias = alias.replace(/\$SERVER/g, this.domain);
+        return alias + ":" + this.homeserverDomain;
+    }
+
+    public getNick(userId: string, displayName?: string) {
+        let localpart = userId.substring(1).split(":")[0];
+        localpart = localpart.replace(illegalCharactersRegex, "");
+        displayName = displayName ? displayName.replace(illegalCharactersRegex, "") : undefined;
+        const display = [displayName, localpart].find((n) => Boolean(n));
+        if (!display) {
+            throw new Error("Could not get nick for user, all characters were invalid");
+        }
+        const template = this.config.ircClients.nickTemplate;
+        let nick = template.replace(/\$USERID/g, userId);
+        nick = nick.replace(/\$LOCALPART/g, localpart);
+        nick = nick.replace(/\$DISPLAY/g, display);
+        return nick;
+    }
+
+    public getAliasRegex() {
+        return IrcServer.templateToRegex(
+            this.config.dynamicChannels.aliasTemplate,
+            {
+                "$SERVER": this.domain // find/replace $server
+            },
+            {
+                "$CHANNEL": ".*" // the nick is unknown, so replace with a wildcard
+            },
+            // Only match the domain of the HS
+            ":" + IrcServer.escapeRegExp(this.homeserverDomain)
+        );
+    }
+
+    public getUserRegex() {
+        return IrcServer.templateToRegex(
+            this.config.matrixClients.userTemplate,
+            {
+                "$SERVER": this.domain // find/replace $server
+            },
+            {
+                "$NICK": ".*" // the nick is unknown, so replace with a wildcard
+            },
+            // Only match the domain of the HS
+            ":" + IrcServer.escapeRegExp(this.homeserverDomain)
+        );
+    }
+
+    public static get DEFAULT_CONFIG(): IrcServerConfig {
+        return {
+            sendConnectionMessages: true,
+            quitDebounce: {
+                enabled: false,
+                quitsPerSecond: 5,
+                dropJoinsDuringDebounce: false,
+                delayMinMs: 3600000, // 1h
+                delayMaxMs: 7200000, // 2h
+            },
+            botConfig: {
+                nick: "appservicebot",
+                username: "matrixbot",
+                joinChannelsIfNoUsers: true,
+                enabled: true
+            },
+            privateMessages: {
+                enabled: true,
+                exclude: [],
+                federate: true
+            },
+            dynamicChannels: {
+                enabled: false,
+                published: true,
+                createAlias: true,
+                joinRule: "public",
+                federate: true,
+                aliasTemplate: "#irc_$SERVER_$CHANNEL",
+                whitelist: [],
+                exclude: []
+            },
+            mappings: {},
+            excludedUsers: [],
+            matrixClients: {
+                userTemplate: "@$SERVER_$NICK",
+                displayName: "$NICK (IRC)",
+                joinAttempts: -1,
+            },
+            ircClients: {
+                nickTemplate: "M-$DISPLAY",
+                maxClients: 30,
+                idleTimeout: 172800,
+                reconnectIntervalMs: 5000,
+                concurrentReconnectLimit: 50,
+                allowNickChanges: false,
+                ipv6: {
+                    only: false
+                },
+                lineLimit: 3,
+                pingTimeoutMs: 1000 * 60 * 10,
+                pingRateMs: 1000 * 60,
+            },
+            membershipLists: {
+                enabled: false,
+                floodDelayMs: 10000, // 10s
+                global: {
+                    ircToMatrix: {
+                        initial: false,
+                        incremental: false
+                    },
+                    matrixToIrc: {
+                        initial: false,
+                        incremental: false
+                    }
+                },
+                channels: [],
+                rooms: []
+            }
+        }
+    }
+
+    public reconfigure(config: IrcServerConfig, expiryTimeSeconds = 0) {
+        log.info(`Reconfiguring ${this.domain}`);
+        this.config = config;
+        this.expiryTimeSeconds = expiryTimeSeconds;
+        // This ensures that legacy mappings still work, but we prod the user to update.
+        const stringMappings = Object.entries(config.mappings || {}).filter(([, data]) => {
+            return Array.isArray(data);
+        }) as unknown as [string, string[]][];
+
+        if (stringMappings.length) {
+            log.warn("** The IrcServer.mappings config schema has changed, allowing legacy format for now. **");
+            log.warn("See https://github.com/matrix-org/matrix-appservice-irc/blob/master/CHANGELOG.md for details");
+            for (const [channelId, roomIds] of stringMappings) {
+                config.mappings[channelId] = { roomIds: roomIds }
+            }
+        }
+
+        this.addresses = config.additionalAddresses || [];
+        this.addresses.push(this.domain);
+        this.excludedUsers = config.excludedUsers.map((excluded) => {
+            return {
+                ...excluded,
+                regex: new RegExp(excluded.regex)
+            }
+        });
+
+        if (config.dynamicChannels.groupId !== undefined &&
+            config.dynamicChannels.groupId.trim() !== "") {
+            this.groupIdValid = GROUP_ID_REGEX.test(config.dynamicChannels.groupId);
+            if (!this.groupIdValid) {
+                log.warn(
+    `${this.domain} has an incorrectly configured groupId for dynamicChannels and will not set groups.`
+                );
+            }
+        }
+        else {
+            this.groupIdValid = false;
+        }
+        this.idleUsersStartupExcludeRegex =
+            this.config.membershipLists.ignoreIdleOnStartup?.exclude ?
+            new RegExp(this.config.membershipLists.ignoreIdleOnStartup.exclude)
+            : undefined;
+    }
+
+    private static templateToRegex(template: string, literalVars: {[key: string]: string},
+                                   regexVars: {[key: string]: string}, suffix: string) {
+        // The 'template' is a literal string with some special variables which need
+        // to be find/replaced.
+        let regex = template;
+        Object.keys(literalVars).forEach(function(varPlaceholder) {
+            regex = regex.replace(
+                new RegExp(IrcServer.escapeRegExp(varPlaceholder), 'g'),
+                literalVars[varPlaceholder]
+            );
+        });
+
+        // at this point the template is still a literal string, so escape it before
+        // applying the regex vars.
+        regex = IrcServer.escapeRegExp(regex);
+        // apply regex vars
+        Object.keys(regexVars).forEach(function(varPlaceholder) {
+            regex = regex.replace(
+                // double escape, because we bluntly escaped the entire string before
+                // so our match is now escaped.
+                new RegExp(IrcServer.escapeRegExp(IrcServer.escapeRegExp(varPlaceholder)), 'g'),
+                regexVars[varPlaceholder]
+            );
+        });
+
+        suffix = suffix || "";
+        return regex + suffix;
+    }
+
+    private static escapeRegExp(s: string) {
+        // https://developer.mozilla.org/en/docs/Web/JavaScript/Guide/Regular_Expressions
+        return s.replace(/[.*+?^${}()|[\]\\]/g, "\\$&");
+    }
 }