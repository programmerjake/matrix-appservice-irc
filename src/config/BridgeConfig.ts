import { IrcServerConfig } from "../irc/IrcServer";
import { LoggerConfig } from "../logging";
import { IrcHandlerConfig } from "../bridge/IrcHandler";
import { RoomConfigConfig } from "../bridge/RoomConfig";
import { MatrixHandlerConfig } from "../bridge/MatrixHandler";
<<<<<<< HEAD
import { ProvisionerConfig } from "../provisioning/Provisioner";
=======
import { Rules } from "matrix-appservice-bridge";
import { MatrixBanSyncConfig } from "../bridge/MatrixBanSync";
>>>>>>> c2bbf2cf

export interface BridgeConfig {
    database: {
        engine: string;
        connectionString: string;
    };
    homeserver: {
        url: string;
        media_url?: string;
        domain: string;
        enablePresence?: boolean;
        dropMatrixMessagesAfterSecs?: number;
        bindHostname: string|undefined;
        bindPort: number|undefined;
    };
    ircService: {
        servers: {[domain: string]: IrcServerConfig};
        matrixHandler?: MatrixHandlerConfig;
        ircHandler?: IrcHandlerConfig;
        provisioning: ProvisionerConfig;
        logging: LoggerConfig;
        debugApi: {
            enabled: boolean;
            port: number;
        };
        /** @deprecated Use `BridgeConfig.database` */
        databaseUri?: string;
        metrics?: {
            enabled: boolean;
            port?: number;
            host?: string;
            userActivityThresholdHours?: number;
            remoteUserAgeBuckets: string[];
        };
        passwordEncryptionKeyPath?: string;
        ident: {
            enabled: boolean;
            address: string;
            port: number;
        };
        bridgeInfoState?: {
            enabled: boolean;
            initial: boolean;
        };
        encodingFallback: string;
        permissions?: {
            [userIdOrDomain: string]: "admin";
        };
        perRoomConfig?: RoomConfigConfig;
        RMAUlimit?: number;
        userActivity?: {
            minUserActiveDays?: number;
            inactiveAfterDays?: number;
        };
        banLists?: MatrixBanSyncConfig;
    };
    sentry?: {
        enabled: boolean;
        dsn: string;
        environment?: string;
        serverName?: string;
    };
    advanced?: {
        maxHttpSockets: number;
        maxTxnSize?: number;
    };
}<|MERGE_RESOLUTION|>--- conflicted
+++ resolved
@@ -3,12 +3,8 @@
 import { IrcHandlerConfig } from "../bridge/IrcHandler";
 import { RoomConfigConfig } from "../bridge/RoomConfig";
 import { MatrixHandlerConfig } from "../bridge/MatrixHandler";
-<<<<<<< HEAD
 import { ProvisionerConfig } from "../provisioning/Provisioner";
-=======
-import { Rules } from "matrix-appservice-bridge";
 import { MatrixBanSyncConfig } from "../bridge/MatrixBanSync";
->>>>>>> c2bbf2cf
 
 export interface BridgeConfig {
     database: {
